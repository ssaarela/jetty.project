//
//  ========================================================================
//  Copyright (c) 1995-2012 Mort Bay Consulting Pty. Ltd.
//  ------------------------------------------------------------------------
//  All rights reserved. This program and the accompanying materials
//  are made available under the terms of the Eclipse Public License v1.0
//  and Apache License v2.0 which accompanies this distribution.
//
//      The Eclipse Public License is available at
//      http://www.eclipse.org/legal/epl-v10.html
//
//      The Apache License v2.0 is available at
//      http://www.opensource.org/licenses/apache2.0.php
//
//  You may elect to redistribute this code under either of these licenses.
//  ========================================================================
//

package org.eclipse.jetty.http;

import java.io.IOException;
import java.nio.ByteBuffer;

import org.eclipse.jetty.http.HttpTokens.EndOfContent;
import org.eclipse.jetty.io.EofException;
import org.eclipse.jetty.util.BufferUtil;
import org.eclipse.jetty.util.StringUtil;
import org.eclipse.jetty.util.Utf8StringBuilder;
import org.eclipse.jetty.util.log.Log;
import org.eclipse.jetty.util.log.Logger;

public class HttpParser
{
    public static final Logger LOG = Log.getLogger(HttpParser.class);

    // States
    public enum State
    {
        START,
        METHOD,
        RESPONSE_VERSION,
        SPACE1,
        STATUS,
        URI,
        SPACE2,
        REQUEST_VERSION,
        REASON,
        HEADER,
        HEADER_NAME,
        HEADER_IN_NAME,
        HEADER_VALUE,
        HEADER_IN_VALUE,
        END,
        EOF_CONTENT,
        CONTENT,
        CHUNKED_CONTENT,
        CHUNK_SIZE,
        CHUNK_PARAMS,
        CHUNK,
        CLOSED
    };

    private final HttpHandler _handler;
    private final RequestHandler _requestHandler;
    private final ResponseHandler _responseHandler;
    private final int _maxHeaderBytes;
    private HttpHeader _header;
    private String _headerString;
    private HttpHeaderValue _value;
    private String _valueString;
    private int _responseStatus;
    private int _headerBytes;
    private boolean _host;

    /* ------------------------------------------------------------------------------- */
    private State _state=State.START;
    private HttpMethod _method;
    private String _methodString;
    private HttpVersion _version;
    private String _uri;
    private byte _eol;
    private EndOfContent _endOfContent;
    private long _contentLength;
    private long _contentPosition;
    private int _chunkLength;
    private int _chunkPosition;
    private boolean _headResponse;
    private ByteBuffer _contentChunk;

    private int _length;
    private final StringBuilder _string=new StringBuilder();
    private final Utf8StringBuilder _utf8=new Utf8StringBuilder();

    /* ------------------------------------------------------------------------------- */
    public HttpParser(RequestHandler handler)
    {
        this(handler,-1);
    }

    /* ------------------------------------------------------------------------------- */
    public HttpParser(ResponseHandler handler)
    {
        this(handler,-1);
    }

    /* ------------------------------------------------------------------------------- */
    public HttpParser(RequestHandler handler,int maxHeaderBytes)
    {
        _handler=handler;
        _requestHandler=handler;
        _responseHandler=null;
        _maxHeaderBytes=maxHeaderBytes;
    }

    /* ------------------------------------------------------------------------------- */
    public HttpParser(ResponseHandler handler,int maxHeaderBytes)
    {
        _handler=handler;
        _requestHandler=null;
        _responseHandler=handler;
        _maxHeaderBytes=maxHeaderBytes;
    }

    /* ------------------------------------------------------------------------------- */
    public long getContentLength()
    {
        return _contentLength;
    }

    /* ------------------------------------------------------------ */
    public long getContentRead()
    {
        return _contentPosition;
    }

    /* ------------------------------------------------------------ */
    /** Set if a HEAD response is expected
     * @param head
     */
    public void setHeadResponse(boolean head)
    {
        _headResponse=head;
    }

    /* ------------------------------------------------------------------------------- */
    public State getState()
    {
        return _state;
    }

    /* ------------------------------------------------------------------------------- */
    public boolean inContentState()
    {
        return _state.ordinal() > State.END.ordinal();
    }

    /* ------------------------------------------------------------------------------- */
    public boolean inHeaderState()
    {
        return _state.ordinal() < State.END.ordinal();
    }

    /* ------------------------------------------------------------------------------- */
    public boolean isInContent()
    {
        return _state.ordinal()>State.END.ordinal() && _state.ordinal()<State.CLOSED.ordinal();
    }

    /* ------------------------------------------------------------------------------- */
    public boolean isChunking()
    {
        return _endOfContent==EndOfContent.CHUNKED_CONTENT;
    }

    /* ------------------------------------------------------------ */
    public boolean isStart()
    {
        return isState(State.START);
    }

    /* ------------------------------------------------------------ */
    public boolean isClosed()
    {
        return isState(State.CLOSED);
    }

    /* ------------------------------------------------------------ */
    public boolean isIdle()
    {
        return isState(State.START)||isState(State.END)||isState(State.CLOSED);
    }

    /* ------------------------------------------------------------ */
    public boolean isComplete()
    {
        return isState(State.END)||isState(State.CLOSED);
    }

    /* ------------------------------------------------------------------------------- */
    public boolean isState(State state)
    {
        return _state == state;
    }

    /* ------------------------------------------------------------------------------- */
    /* Quick lookahead for the start state looking for a request method or a HTTP version,
     * otherwise skip white space until something else to parse.
     */
    private void quickStart(ByteBuffer buffer)
    {
        // Quick start look
        while (_state==State.START && buffer.hasRemaining())
        {
            if (_requestHandler!=null)
            {
                _method = HttpMethod.lookAheadGet(buffer);
                if (_method!=null)
                {
                    _methodString = _method.asString();
                    buffer.position(buffer.position()+_methodString.length()+1);
                    _state=State.SPACE1;
                    return;
                }
            }
            else if (_responseHandler!=null)
            {
                _version = HttpVersion.lookAheadGet(buffer);
                if (_version!=null)
                {
                    buffer.position(buffer.position()+_version.asString().length()+1);
<<<<<<< HEAD
                    _persistent=_version.getVersion()>=HttpVersion.HTTP_1_1.getVersion();
=======
>>>>>>> e9200639
                    _state=State.SPACE1;
                    return;
                }
            }

            byte ch=buffer.get();

            if (_eol == HttpTokens.CARRIAGE_RETURN && ch == HttpTokens.LINE_FEED)
            {
                _eol=HttpTokens.LINE_FEED;
                continue;
            }
            _eol=0;

            if (ch > HttpTokens.SPACE || ch<0)
            {
                _string.setLength(0);
                _string.append((char)ch);
                _state=_requestHandler!=null?State.METHOD:State.RESPONSE_VERSION;
                return;
            }
        }
    }

    private String takeString()
    {
        String s =_string.toString();
        _string.setLength(0);
        return s;
    }

    private String takeLengthString()
    {
        _string.setLength(_length);
        String s =_string.toString();
        _string.setLength(0);
        _length=-1;
        return s;
    }

    /* ------------------------------------------------------------------------------- */
    /* Parse a request or response line
     */
    private boolean parseLine(ByteBuffer buffer)
    {
        boolean return_from_parse=false;

        // Process headers
        while (_state.ordinal()<State.HEADER.ordinal() && buffer.hasRemaining() && !return_from_parse)
        {
            // process each character
            byte ch=buffer.get();

            if (_maxHeaderBytes>0 && ++_headerBytes>_maxHeaderBytes)
            {
                if (_state==State.URI)
                {
                    LOG.warn("URI is too large >"+_maxHeaderBytes);
                    badMessage(buffer,HttpStatus.REQUEST_URI_TOO_LONG_414,null);
                }
                else
                {
                    if (_requestHandler!=null)
                        LOG.warn("request is too large >"+_maxHeaderBytes);
                    else
                        LOG.warn("response is too large >"+_maxHeaderBytes);
                    badMessage(buffer,HttpStatus.REQUEST_ENTITY_TOO_LARGE_413,null);
                }
                return true;
            }

            if (_eol == HttpTokens.CARRIAGE_RETURN && ch == HttpTokens.LINE_FEED)
            {
                _eol=HttpTokens.LINE_FEED;
                continue;
            }
            _eol=0;

            switch (_state)
            {
                case METHOD:
                    if (ch == HttpTokens.SPACE)
                    {
                        _methodString=takeString();
                        HttpMethod method=HttpMethod.CACHE.get(_methodString);
                        if (method!=null)
                            _methodString=method.asString();
                        _state=State.SPACE1;
                    }
                    else if (ch < HttpTokens.SPACE && ch>=0)
                    {
                        badMessage(buffer,HttpStatus.BAD_REQUEST_400,"No URI");
                        return true;
                    }
                    else
                        _string.append((char)ch);
                    break;

                case RESPONSE_VERSION:
                    if (ch == HttpTokens.SPACE)
                    {
                        String version=takeString();
                        _version=HttpVersion.CACHE.get(version);
                        if (_version==null)
                        {
                            badMessage(buffer,HttpStatus.BAD_REQUEST_400,"Unknown Version");
                            return true;
                        }
<<<<<<< HEAD
                        _persistent=_version.getVersion()>=HttpVersion.HTTP_1_1.getVersion();
                        _state=State.SPACE1;            
=======
                        _state=State.SPACE1;
>>>>>>> e9200639
                    }
                    else if (ch < HttpTokens.SPACE && ch>=0)
                    {
                        badMessage(buffer,HttpStatus.BAD_REQUEST_400,"No Status");
                        return true;
                    }
                    else
                        _string.append((char)ch);
                    break;

                case SPACE1:
                    if (ch > HttpTokens.SPACE || ch<0)
                    {
                        if (_responseHandler!=null)
                        {
                            _state=State.STATUS;
                            _responseStatus=ch-'0';
                        }
                        else
                        {
                            _state=State.URI;
                            _utf8.reset();
                            _utf8.append(ch);
                        }
                    }
                    else if (ch < HttpTokens.SPACE)
                    {
                        badMessage(buffer,HttpStatus.BAD_REQUEST_400,_requestHandler!=null?"No URI":"No Status");
                        return true;
                    }
                    break;

                case STATUS:
                    if (ch == HttpTokens.SPACE)
                    {
                        _state=State.SPACE2;
                    }
                    else if (ch>='0' && ch<='9')
                    {
                        _responseStatus=_responseStatus*10+(ch-'0');
                    }
                    else if (ch < HttpTokens.SPACE && ch>=0)
                    {
                        return_from_parse|=_responseHandler.startResponse(_version, _responseStatus, null);
                        _eol=ch;
                        _state=State.HEADER;
                    }
                    else
                    {
                        throw new IllegalStateException();
                    }
                    break;

                case URI:
                    if (ch == HttpTokens.SPACE)
                    {
                        _uri=_utf8.toString();
                        _utf8.reset();
                        _state=State.SPACE2;
                    }
                    else if (ch < HttpTokens.SPACE && ch>=0)
                    {
                        // HTTP/0.9
                        _uri=_utf8.toString();
                        _utf8.reset();
                        return_from_parse|=_requestHandler.startRequest(_method,_methodString,_uri,null);
                        _state=State.END;
                        BufferUtil.clear(buffer);
                        return_from_parse|=_handler.headerComplete();
                        return_from_parse|=_handler.messageComplete(_contentPosition);
                    }
                    else
                        _utf8.append(ch);
                    break;

                case SPACE2:
                    if (ch > HttpTokens.SPACE || ch<0)
                    {
                        _string.setLength(0);
                        _string.append((char)ch);
                        if (_responseHandler!=null)
                        {
                            _length=1;
                            _state=State.REASON;
                        }
                        else
                        {
                            _state=State.REQUEST_VERSION;

                            // try quick look ahead
                            if (buffer.position()>0 && buffer.hasArray())
                            {
                                _version=HttpVersion.lookAheadGet(buffer.array(),buffer.arrayOffset()+buffer.position()-1,buffer.arrayOffset()+buffer.limit());
                                if (_version!=null)
                                {
                                    _string.setLength(0);
                                    buffer.position(buffer.position()+_version.asString().length()-1);
                                    _eol=buffer.get();
<<<<<<< HEAD
                                    _persistent=_version.getVersion()>=HttpVersion.HTTP_1_1.getVersion();
=======
>>>>>>> e9200639
                                    _state=State.HEADER;
                                    return_from_parse|=_requestHandler.startRequest(_method,_methodString, _uri, _version);
                                }
                            }
                        }
                    }
                    else if (ch < HttpTokens.SPACE)
                    {
                        if (_responseHandler!=null)
                        {
                            return_from_parse|=_responseHandler.startResponse(_version, _responseStatus, null);
                            _eol=ch;
                            _state=State.HEADER;
                        }
                        else
                        {
                            // HTTP/0.9
                            return_from_parse|=_requestHandler.startRequest(_method,_methodString, _uri, null);
                            _state=State.END;
                            BufferUtil.clear(buffer);
                            return_from_parse|=_handler.headerComplete();
                            return_from_parse|=_handler.messageComplete(_contentPosition);
                        }
                    }
                    break;

                case REQUEST_VERSION:
                    if (ch == HttpTokens.CARRIAGE_RETURN || ch == HttpTokens.LINE_FEED)
                    {
                        String version = takeString();
                        _version=HttpVersion.CACHE.get(version);
                        if (_version==null)
                        {
                            badMessage(buffer,HttpStatus.BAD_REQUEST_400,"Unknown Version");
                            return true;
                        }

                        _eol=ch;
<<<<<<< HEAD
                        _persistent=_version.getVersion()>=HttpVersion.HTTP_1_1.getVersion();
=======
>>>>>>> e9200639
                        _state=State.HEADER;
                        return_from_parse|=_requestHandler.startRequest(_method,_methodString, _uri, _version);
                        continue;
                    }
                    else
                        _string.append((char)ch);

                    break;

                case REASON:
                    if (ch == HttpTokens.CARRIAGE_RETURN || ch == HttpTokens.LINE_FEED)
                    {
                        String reason=takeLengthString();

                        _eol=ch;
                        _state=State.HEADER;
                        return_from_parse|=_responseHandler.startResponse(_version, _responseStatus, reason);
                        continue;
                    }
                    else
                    {
                        _string.append((char)ch);
                        if (ch!=' '&&ch!='\t')
                            _length=_string.length();
                    }
                    break;

                default:
                    throw new IllegalStateException(_state.toString());

            }
        }

        return return_from_parse;
    }

    /* ------------------------------------------------------------------------------- */
    /*
     * Parse the message headers and return true if the handler has signaled for a return
     */
    private boolean parseHeaders(ByteBuffer buffer)
    {
        boolean return_from_parse=false;

        // Process headers
        while (_state.ordinal()<State.END.ordinal() && buffer.hasRemaining() && !return_from_parse)
        {
            // process each character
            byte ch=buffer.get();
            if (_maxHeaderBytes>0 && ++_headerBytes>_maxHeaderBytes)
            {
                LOG.warn("Header is too large >"+_maxHeaderBytes);
                badMessage(buffer,HttpStatus.REQUEST_ENTITY_TOO_LARGE_413,null);
                return true;
            }

            if (_eol == HttpTokens.CARRIAGE_RETURN && ch == HttpTokens.LINE_FEED)
            {
                _eol=HttpTokens.LINE_FEED;
                continue;
            }
            _eol=0;

            switch (_state)
            {
                case HEADER:
                    switch(ch)
                    {
                        case HttpTokens.COLON:
                        case HttpTokens.SPACE:
                        case HttpTokens.TAB:
                        {
                            // header value without name - continuation?
                            _length=-1;
                            _string.setLength(0);
                            _state=State.HEADER_VALUE;
                            break;
                        }

                        default:
                        {
                            // handler last header if any.  Delayed to here just in case there was a continuation line (above)
                            if (_headerString!=null || _valueString!=null)
                            {
                                // Handle known headers
                                if (_header!=null)
                                {
                                    switch (_header)
                                    {
                                        case CONTENT_LENGTH:
                                            if (_endOfContent != EndOfContent.CHUNKED_CONTENT && _responseStatus!=304 && _responseStatus!=204 && (_responseStatus<100 || _responseStatus>=200))
                                            {
                                                try
                                                {
                                                    _contentLength=Long.parseLong(_valueString);
                                                }
                                                catch(NumberFormatException e)
                                                {
                                                    LOG.ignore(e);
                                                    badMessage(buffer,HttpStatus.BAD_REQUEST_400,"Bad Content-Length");
                                                    return true;
                                                }
                                                if (_contentLength <= 0)
                                                    _endOfContent=EndOfContent.NO_CONTENT;
                                                else
                                                    _endOfContent=EndOfContent.CONTENT_LENGTH;
                                            }
                                            break;

                                        case TRANSFER_ENCODING:
                                            if (_value==HttpHeaderValue.CHUNKED)
                                                _endOfContent=EndOfContent.CHUNKED_CONTENT;
                                            else
                                            {
                                                if (_valueString.endsWith(HttpHeaderValue.CHUNKED.toString()))
                                                    _endOfContent=EndOfContent.CHUNKED_CONTENT;
                                                else if (_valueString.indexOf(HttpHeaderValue.CHUNKED.toString()) >= 0)
                                                {
                                                    badMessage(buffer,HttpStatus.BAD_REQUEST_400,"Bad chunking");
                                                    return true;
                                                }
                                            }
                                            break;

                                        case HOST:
                                            _host=true;
                                            String host=_valueString;
                                            int port=0;
                                            if (host==null || host.length()==0)
                                            {
                                                badMessage(buffer,HttpStatus.BAD_REQUEST_400,"Bad Host header");
                                                return true;
                                            }
                                            
                                            loop: for (int i = host.length(); i-- > 0;)
                                            {
                                                char c2 = (char)(0xff & host.charAt(i));
                                                switch (c2)
                                                {
                                                    case ']':
                                                        break loop;

                                                    case ':':
                                                        try
                                                        {
                                                            port = StringUtil.toInt(host.substring(i+1));
                                                        }
                                                        catch (NumberFormatException e)
                                                        {
                                                            LOG.debug(e);
                                                            badMessage(buffer,HttpStatus.BAD_REQUEST_400,"Bad Host header");
                                                            return true;
                                                        }
                                                        host = host.substring(0,i);
                                                        break loop;
                                                }
                                            }
                                            if (_requestHandler!=null)
                                                _requestHandler.parsedHostHeader(host,port);
                                    }
                                }

                                return_from_parse|=_handler.parsedHeader(_header, _headerString, _valueString);
                            }
                            _headerString=_valueString=null;
                            _header=null;
                            _value=null;


                            // now handle the ch
                            if (ch == HttpTokens.CARRIAGE_RETURN || ch == HttpTokens.LINE_FEED)
                            {
                                consumeCRLF(ch,buffer);

                                _contentPosition=0;

                                // End of headers!

                                // Was there a required host header?
                                if (!_host && _version!=HttpVersion.HTTP_1_0 && _requestHandler!=null)
                                {
                                    badMessage(buffer,HttpStatus.BAD_REQUEST_400,"No Host");
                                    return true;
                                }

                                // so work out the _content demarcation
                                if (_endOfContent == EndOfContent.UNKNOWN_CONTENT)
                                {
                                    if (_responseStatus == 0  // request
                                            || _responseStatus == 304 // not-modified response
                                            || _responseStatus == 204 // no-content response
                                            || _responseStatus < 200) // 1xx response
                                        _endOfContent=EndOfContent.NO_CONTENT;
                                    else
                                        _endOfContent=EndOfContent.EOF_CONTENT;
                                }

                                // How is the message ended?
                                switch (_endOfContent)
                                {
                                    case EOF_CONTENT:
                                        _state=State.EOF_CONTENT;
                                        return_from_parse|=_handler.headerComplete();
                                        break;

                                    case CHUNKED_CONTENT:
                                        _state=State.CHUNKED_CONTENT;
                                        return_from_parse|=_handler.headerComplete();
                                        break;

                                    case NO_CONTENT:
                                        return_from_parse|=_handler.headerComplete();
                                        _state=State.END;
                                        return_from_parse|=_handler.messageComplete(_contentPosition);
                                        break;

                                    default:
                                        _state=State.CONTENT;
                                        return_from_parse|=_handler.headerComplete();
                                        break;
                                }
                            }
                            else
                            {
                                if (buffer.remaining()>6 && buffer.hasArray())
                                {
                                    // Try a look ahead for the known headers.
                                    _header=HttpHeader.lookAheadGet(buffer.array(),buffer.arrayOffset()+buffer.position()-1,buffer.arrayOffset()+buffer.limit());

                                    if (_header!=null)
                                    {
                                        _headerString=_header.asString();
                                        buffer.position(buffer.position()+_headerString.length());
                                        _state=buffer.get(buffer.position()-1)==':'?State.HEADER_VALUE:State.HEADER_NAME;
                                        break;
                                    }
                                }

                                // New header
                                _state=State.HEADER_NAME;
                                _string.setLength(0);
                                _string.append((char)ch);
                                _length=1;
                            }
                        }
                    }

                    break;

                case HEADER_NAME:
                    switch(ch)
                    {
                        case HttpTokens.CARRIAGE_RETURN:
                        case HttpTokens.LINE_FEED:
                            consumeCRLF(ch,buffer);
                            _headerString=takeLengthString();
                            _header=HttpHeader.CACHE.get(_headerString);
                            _state=State.HEADER;

                            break;

                        case HttpTokens.COLON:
                            if (_headerString==null)
                            {
                                _headerString=takeLengthString();
                                _header=HttpHeader.CACHE.get(_headerString);
                            }
                            _state=State.HEADER_VALUE;
                            break;
                        case HttpTokens.SPACE:
                        case HttpTokens.TAB:
                            _string.append((char)ch);
                            break;
                        default:
                        {
                            if (_header!=null)
                            {
                                _string.setLength(0);
                                _string.append(_header.asString());
                                _string.append(' ');
                                _length=_string.length();
                                _header=null;
                                _headerString=null;
                            }
                            _string.append((char)ch);
                            _length=_string.length();
                            _state=State.HEADER_IN_NAME;
                        }
                    }

                    break;

                case HEADER_IN_NAME:
                    switch(ch)
                    {
                        case HttpTokens.CARRIAGE_RETURN:
                        case HttpTokens.LINE_FEED:
                            consumeCRLF(ch,buffer);
                            _headerString=takeString();
                            _length=-1;
                            _header=HttpHeader.CACHE.get(_headerString);
                            _state=State.HEADER;
                            break;

                        case HttpTokens.COLON:
                            if (_headerString==null)
                            {
                                _headerString=takeString();
                                _header=HttpHeader.CACHE.get(_headerString);
                            }
                            _length=-1;
                            _state=State.HEADER_VALUE;
                            break;
                        case HttpTokens.SPACE:
                        case HttpTokens.TAB:
                            _state=State.HEADER_NAME;
                            _string.append((char)ch);
                            break;
                        default:
                            _string.append((char)ch);
                            _length++;
                    }
                    break;

                case HEADER_VALUE:
                    switch(ch)
                    {
                        case HttpTokens.CARRIAGE_RETURN:
                        case HttpTokens.LINE_FEED:
                            consumeCRLF(ch,buffer);
                            if (_length > 0)
                            {
                                if (_valueString!=null)
                                {
                                    // multi line value!
                                    _value=null;
                                    _valueString+=" "+takeLengthString();
                                }
                                else if (HttpHeaderValue.hasKnownValues(_header))
                                {
                                    _valueString=takeLengthString();
                                    _value=HttpHeaderValue.CACHE.get(_valueString);
                                }
                                else
                                {
                                    _value=null;
                                    _valueString=takeLengthString();
                                }
                            }
                            _state=State.HEADER;
                            break;
                        case HttpTokens.SPACE:
                        case HttpTokens.TAB:
                            break;
                        default:
                        {
                            _string.append((char)ch);
                            _length=_string.length();
                            _state=State.HEADER_IN_VALUE;
                        }
                    }
                    break;

                case HEADER_IN_VALUE:
                    switch(ch)
                    {
                        case HttpTokens.CARRIAGE_RETURN:
                        case HttpTokens.LINE_FEED:
                            consumeCRLF(ch,buffer);
                            if (_length > 0)
                            {
                                if (_valueString!=null)
                                {
                                    // multi line value!
                                    _value=null;
                                    _valueString+=" "+takeString();
                                }
                                else if (HttpHeaderValue.hasKnownValues(_header))
                                {
                                    _valueString=takeString();
                                    _value=HttpHeaderValue.CACHE.get(_valueString);
                                }
                                else
                                {
                                    _value=null;
                                    _valueString=takeString();
                                }
                                _length=-1;
                            }
                            _state=State.HEADER;
                            break;
                        case HttpTokens.SPACE:
                        case HttpTokens.TAB:
                            _string.append((char)ch);
                            _state=State.HEADER_VALUE;
                            break;
                        default:
                            _string.append((char)ch);
                            _length++;
                    }
                    break;

                default:
                    throw new IllegalStateException(_state.toString());

            }
        }

        return return_from_parse;
    }

    /* ------------------------------------------------------------------------------- */
    private void consumeCRLF(byte ch, ByteBuffer buffer)
    {
        _eol=ch;
        if (_eol==HttpTokens.CARRIAGE_RETURN && buffer.hasRemaining() && buffer.get(buffer.position())==HttpTokens.LINE_FEED)
        {
            buffer.get();
            _eol=0;
        }
    }

    /* ------------------------------------------------------------------------------- */
    /**
     * Parse until next Event.
     * @return True if an {@link RequestHandler} method was called and it returned true;
     */
    public boolean parseNext(ByteBuffer buffer) 
    {
        try
        {
            // handle initial state
            switch(_state)
            {
                case START:
                    _version=null;
                    _method=null;
                    _methodString=null;
                    _uri=null;
                    _endOfContent=EndOfContent.UNKNOWN_CONTENT;
                    _header=null;
                    quickStart(buffer);
                    break;

                case CONTENT:
                    if (_contentPosition==_contentLength)
                    {
                        _state=State.END;
                        if(_handler.messageComplete(_contentPosition))
                            return true;
                    }
                    break;

                case END:
                    return false;

                case CLOSED:
                    if (BufferUtil.hasContent(buffer))
                    {
                        _headerBytes+=buffer.remaining();
                        if (_headerBytes>_maxHeaderBytes)
                        {
                            String chars = BufferUtil.toDetailString(buffer);
                            BufferUtil.clear(buffer);
                            throw new IllegalStateException(this+" Extra data after oshut: "+chars);
                        }
                        BufferUtil.clear(buffer);
                    }
                    return false;
            }

            // Request/response line
            if (_state.ordinal()<State.HEADER.ordinal())
                if (parseLine(buffer))
                    return true;

            if (_state.ordinal()<State.END.ordinal())
                if (parseHeaders(buffer))
                    return true;

            // Handle HEAD response
            if (_responseStatus>0 && _headResponse)
            {
                _state=State.END;
                if (_handler.messageComplete(_contentLength))
                    return true;
            }


            // Handle _content
            byte ch;
            while (_state.ordinal() > State.END.ordinal() && buffer.hasRemaining())
            {
                if (_eol == HttpTokens.CARRIAGE_RETURN && buffer.get(buffer.position()) == HttpTokens.LINE_FEED)
                {
                    _eol=buffer.get();
                    continue;
                }
                _eol=0;

                switch (_state)
                {
                    case EOF_CONTENT:
                        _contentChunk=buffer.asReadOnlyBuffer();
                        _contentPosition += _contentChunk.remaining();
                        buffer.position(buffer.position()+_contentChunk.remaining());
                        if (_handler.content(_contentChunk))
                            return true;
                        break;

                    case CONTENT:
                    {
                        long remaining=_contentLength - _contentPosition;
                        if (remaining == 0)
                        {
                            _state=State.END;
                            if (_handler.messageComplete(_contentPosition))
                                return true;
                        }
                        else
                        {
                            _contentChunk=buffer.asReadOnlyBuffer();

                            // limit content by expected size
                            if (_contentChunk.remaining() > remaining)
                            {
                                // We can cast remaining to an int as we know that it is smaller than
                                // or equal to length which is already an int.
                                _contentChunk.limit(_contentChunk.position()+(int)remaining);
                            }

                            _contentPosition += _contentChunk.remaining();
                            buffer.position(buffer.position()+_contentChunk.remaining());

                            if (_handler.content(_contentChunk))
                                return true;

                            if(_contentPosition == _contentLength)
                            {
                                _state=State.END;
                                if (_handler.messageComplete(_contentPosition))
                                    return true;
                            }
                        }
                        break;
                    }

                    case CHUNKED_CONTENT:
                    {
                        ch=buffer.get(buffer.position());
                        if (ch == HttpTokens.CARRIAGE_RETURN || ch == HttpTokens.LINE_FEED)
                            _eol=buffer.get();
                        else if (ch <= HttpTokens.SPACE)
                            buffer.get();
                        else
                        {
                            _chunkLength=0;
                            _chunkPosition=0;
                            _state=State.CHUNK_SIZE;
                        }
                        break;
                    }

                    case CHUNK_SIZE:
                    {
                        ch=buffer.get();
                        if (ch == HttpTokens.CARRIAGE_RETURN || ch == HttpTokens.LINE_FEED)
                        {
                            _eol=ch;

                            if (_chunkLength == 0)
                            {
                                if (_eol==HttpTokens.CARRIAGE_RETURN && buffer.hasRemaining() && buffer.get(buffer.position())==HttpTokens.LINE_FEED)
                                    _eol=buffer.get();
                                _state=State.END;
                                if (_handler.messageComplete(_contentPosition))
                                    return true;
                            }
                            else
                                _state=State.CHUNK;
                        }
                        else if (ch <= HttpTokens.SPACE || ch == HttpTokens.SEMI_COLON)
                            _state=State.CHUNK_PARAMS;
                        else if (ch >= '0' && ch <= '9')
                            _chunkLength=_chunkLength * 16 + (ch - '0');
                        else if (ch >= 'a' && ch <= 'f')
                            _chunkLength=_chunkLength * 16 + (10 + ch - 'a');
                        else if (ch >= 'A' && ch <= 'F')
                            _chunkLength=_chunkLength * 16 + (10 + ch - 'A');
                        else
                            throw new IOException("bad chunk char: " + ch);
                        break;
                    }

                    case CHUNK_PARAMS:
                    {
                        ch=buffer.get();
                        if (ch == HttpTokens.CARRIAGE_RETURN || ch == HttpTokens.LINE_FEED)
                        {
                            _eol=ch;
                            if (_chunkLength == 0)
                            {
                                if (_eol==HttpTokens.CARRIAGE_RETURN && buffer.hasRemaining() && buffer.get(buffer.position())==HttpTokens.LINE_FEED)
                                    _eol=buffer.get();
                                _state=State.END;
                                if (_handler.messageComplete(_contentPosition))
                                    return true;
                            }
                            else
                                _state=State.CHUNK;
                        }
                        break;
                    }

                    case CHUNK:
                    {
                        int remaining=_chunkLength - _chunkPosition;
                        if (remaining == 0)
                        {
                            _state=State.CHUNKED_CONTENT;
                        }
                        else
                        {
                            _contentChunk=buffer.asReadOnlyBuffer();

                            if (_contentChunk.remaining() > remaining)
                                _contentChunk.limit(_contentChunk.position()+remaining);
                            remaining=_contentChunk.remaining();

                            _contentPosition += remaining;
                            _chunkPosition += remaining;
                            buffer.position(buffer.position()+remaining);
                            if (_handler.content(_contentChunk))
                                return true;
                        }
                        break;
                    }
                }
            }

            return false;
        }
        catch(Exception e)
        {
            BufferUtil.clear(buffer);
            if (isClosed())
            {
                LOG.debug(e);
                if (e instanceof IllegalStateException)
                    throw (IllegalStateException)e;
                throw new IllegalStateException(e);
            }

            LOG.warn("badMessage: "+e.toString()+" for "+_handler);
            LOG.debug(e);
            badMessage(buffer,HttpStatus.BAD_REQUEST_400,null);
            return true;
        }
    }

    /* ------------------------------------------------------------------------------- */
    private void badMessage(ByteBuffer buffer, int status, String reason)
    {
        BufferUtil.clear(buffer);
        _state=State.CLOSED;
        _handler.badMessage(status, reason);
    }

    /* ------------------------------------------------------------------------------- */
    public void inputShutdown()
    {
        // was this unexpected?
        switch(_state)
        {
            case END:
                break;

            case EOF_CONTENT:
                _state=State.END;
                _handler.messageComplete(_contentPosition);
                break;

            default:
                _state=State.END;
                if (!_headResponse)
                    _handler.earlyEOF();
                _handler.messageComplete(_contentPosition);
        }

        LOG.debug("shutdownInput {}",this);
    }

    /* ------------------------------------------------------------------------------- */
    public void close()
    {
        switch(_state)
        {
            case START:
            case CLOSED:
            case END:
                break;
            default:
                LOG.warn("Closing {}",this);
        }
        _state=State.CLOSED;
        _endOfContent=EndOfContent.UNKNOWN_CONTENT;
        _contentPosition=0;
        _responseStatus=0;
        _headerBytes=0;
        _contentChunk=null;
    }

    /* ------------------------------------------------------------------------------- */
    public void reset()
    {
        // reset state
        _state=State.START;
        _endOfContent=EndOfContent.UNKNOWN_CONTENT;
        _contentPosition=0;
        _responseStatus=0;
        _contentChunk=null;
        _headerBytes=0;
        _host=false;
    }

    /* ------------------------------------------------------------------------------- */
    public void setState(State state)
    {
        this._state=state;
        _endOfContent=EndOfContent.UNKNOWN_CONTENT;
    }

    /* ------------------------------------------------------------------------------- */
    @Override
    public String toString()
    {
        return String.format("%s{s=%s,%d of %d}",
                getClass().getSimpleName(),
                _state,
                _contentPosition,
                _contentLength);
    }

    /* ------------------------------------------------------------ */
    /* ------------------------------------------------------------ */
    /* ------------------------------------------------------------ */
    /* Event Handler interface
     * These methods return true if they want parsing to return to
     * the caller.
     */
    public interface HttpHandler
    {
        public boolean content(ByteBuffer ref);

        public boolean headerComplete();

        public boolean messageComplete(long contentLength);

        /**
         * This is the method called by parser when a HTTP Header name and value is found
         * @param header The HttpHeader value if there is a match
         * @param name The String value of the header name
         * @param value The String value of the header
         * @return
         */
        public boolean parsedHeader(HttpHeader header, String name, String value);

        public boolean earlyEOF();

        public void badMessage(int status, String reason);
    }

    public interface RequestHandler extends HttpHandler
    {
        /**
         * This is the method called by parser when the HTTP request line is parsed
         */
        public abstract boolean startRequest(HttpMethod method, String methodString, String uri, HttpVersion version);

        /**
         * This is the method called by the parser after it has parsed the host header (and checked it's format). This is
         * called after the {@link HttpHandler#parsedHeader(HttpHeader, String, String) methods and before
         * HttpHandler#headerComplete();
         */
        public abstract boolean parsedHostHeader(String host,int port);
    }

    public interface ResponseHandler extends HttpHandler
    {
        /**
         * This is the method called by parser when the HTTP request line is parsed
         */
        public abstract boolean startResponse(HttpVersion version, int status, String reason);
    }


}<|MERGE_RESOLUTION|>--- conflicted
+++ resolved
@@ -22,7 +22,6 @@
 import java.nio.ByteBuffer;
 
 import org.eclipse.jetty.http.HttpTokens.EndOfContent;
-import org.eclipse.jetty.io.EofException;
 import org.eclipse.jetty.util.BufferUtil;
 import org.eclipse.jetty.util.StringUtil;
 import org.eclipse.jetty.util.Utf8StringBuilder;
@@ -228,10 +227,6 @@
                 if (_version!=null)
                 {
                     buffer.position(buffer.position()+_version.asString().length()+1);
-<<<<<<< HEAD
-                    _persistent=_version.getVersion()>=HttpVersion.HTTP_1_1.getVersion();
-=======
->>>>>>> e9200639
                     _state=State.SPACE1;
                     return;
                 }
@@ -340,12 +335,7 @@
                             badMessage(buffer,HttpStatus.BAD_REQUEST_400,"Unknown Version");
                             return true;
                         }
-<<<<<<< HEAD
-                        _persistent=_version.getVersion()>=HttpVersion.HTTP_1_1.getVersion();
-                        _state=State.SPACE1;            
-=======
                         _state=State.SPACE1;
->>>>>>> e9200639
                     }
                     else if (ch < HttpTokens.SPACE && ch>=0)
                     {
@@ -444,10 +434,6 @@
                                     _string.setLength(0);
                                     buffer.position(buffer.position()+_version.asString().length()-1);
                                     _eol=buffer.get();
-<<<<<<< HEAD
-                                    _persistent=_version.getVersion()>=HttpVersion.HTTP_1_1.getVersion();
-=======
->>>>>>> e9200639
                                     _state=State.HEADER;
                                     return_from_parse|=_requestHandler.startRequest(_method,_methodString, _uri, _version);
                                 }
@@ -486,10 +472,6 @@
                         }
 
                         _eol=ch;
-<<<<<<< HEAD
-                        _persistent=_version.getVersion()>=HttpVersion.HTTP_1_1.getVersion();
-=======
->>>>>>> e9200639
                         _state=State.HEADER;
                         return_from_parse|=_requestHandler.startRequest(_method,_methodString, _uri, _version);
                         continue;
@@ -623,7 +605,7 @@
                                                 badMessage(buffer,HttpStatus.BAD_REQUEST_400,"Bad Host header");
                                                 return true;
                                             }
-                                            
+
                                             loop: for (int i = host.length(); i-- > 0;)
                                             {
                                                 char c2 = (char)(0xff & host.charAt(i));
@@ -917,7 +899,7 @@
      * Parse until next Event.
      * @return True if an {@link RequestHandler} method was called and it returned true;
      */
-    public boolean parseNext(ByteBuffer buffer) 
+    public boolean parseNext(ByteBuffer buffer)
     {
         try
         {
