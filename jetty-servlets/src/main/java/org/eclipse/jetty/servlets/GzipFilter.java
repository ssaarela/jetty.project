//
//  ========================================================================
//  Copyright (c) 1995-2013 Mort Bay Consulting Pty. Ltd.
//  ------------------------------------------------------------------------
//  All rights reserved. This program and the accompanying materials
//  are made available under the terms of the Eclipse Public License v1.0
//  and Apache License v2.0 which accompanies this distribution.
//
//      The Eclipse Public License is available at
//      http://www.eclipse.org/legal/epl-v10.html
//
//      The Apache License v2.0 is available at
//      http://www.opensource.org/licenses/apache2.0.php
//
//  You may elect to redistribute this code under either of these licenses.
//  ========================================================================
//

package org.eclipse.jetty.servlets;

import java.io.IOException;
import java.util.HashSet;
import java.util.Locale;
import java.util.Set;
import java.util.StringTokenizer;
import java.util.regex.Pattern;
import java.util.zip.Deflater;
import java.util.zip.DeflaterOutputStream;
import java.util.zip.GZIPOutputStream;

import javax.servlet.FilterChain;
import javax.servlet.FilterConfig;
import javax.servlet.ServletContext;
import javax.servlet.ServletException;
import javax.servlet.ServletRequest;
import javax.servlet.ServletResponse;
import javax.servlet.ServletResponseWrapper;
import javax.servlet.http.HttpServletRequest;
import javax.servlet.http.HttpServletResponse;
import javax.servlet.http.HttpServletResponseWrapper;

import org.eclipse.jetty.continuation.Continuation;
import org.eclipse.jetty.continuation.ContinuationListener;
import org.eclipse.jetty.continuation.ContinuationSupport;
<<<<<<< HEAD
import org.eclipse.jetty.http.HttpMethod;
import org.eclipse.jetty.servlets.gzip.AbstractCompressedStream;
import org.eclipse.jetty.servlets.gzip.CompressedResponseWrapper;
=======
import org.eclipse.jetty.http.HttpMethods;
import org.eclipse.jetty.http.gzip.CompressedResponseWrapper;
import org.eclipse.jetty.http.gzip.AbstractCompressedStream;
import org.eclipse.jetty.util.StringUtil;
>>>>>>> aba64046
import org.eclipse.jetty.util.log.Log;
import org.eclipse.jetty.util.log.Logger;

/* ------------------------------------------------------------ */
/** GZIP Filter
 * This filter will gzip or deflate the content of a response if: <ul>
 * <li>The filter is mapped to a matching path</li>
 * <li>accept-encoding header is set to either gzip, deflate or a combination of those</li>
 * <li>The response status code is >=200 and <300
 * <li>The content length is unknown or more than the <code>minGzipSize</code> initParameter or the minGzipSize is 0(default)</li>
 * <li>The content-type is in the comma separated list of mimeTypes set in the <code>mimeTypes</code> initParameter or
 * if no mimeTypes are defined the content-type is not "application/gzip"</li>
 * <li>No content-encoding is specified by the resource</li>
 * </ul>
 *
 * <p>
 * If both gzip and deflate are specified in the accept-encoding header, then gzip will be used.
 * </p>
 * <p>
 * Compressing the content can greatly improve the network bandwidth usage, but at a cost of memory and
 * CPU cycles. If this filter is mapped for static content, then use of efficient direct NIO may be
 * prevented, thus use of the gzip mechanism of the {@link org.eclipse.jetty.servlet.DefaultServlet} is
 * advised instead.
 * </p>
 * <p>
 * This filter extends {@link UserAgentFilter} and if the the initParameter <code>excludedAgents</code>
 * is set to a comma separated list of user agents, then these agents will be excluded from gzip content.
 * </p>
 * <p>Init Parameters:</p>
 * <PRE>
 * bufferSize                 The output buffer size. Defaults to 8192. Be careful as values <= 0 will lead to an
 *                            {@link IllegalArgumentException}.
 *                            See: {@link java.util.zip.GZIPOutputStream#GZIPOutputStream(java.io.OutputStream, int)}
 *                            and: {@link java.util.zip.DeflaterOutputStream#DeflaterOutputStream(java.io.OutputStream, Deflater, int)}
 *
 * minGzipSize                Content will only be compressed if content length is either unknown or greater
 *                            than <code>minGzipSize</code>.
 *
 * deflateCompressionLevel    The compression level used for deflate compression. (0-9).
 *                            See: {@link java.util.zip.Deflater#Deflater(int, boolean)}
 *
 * deflateNoWrap              The noWrap setting for deflate compression. Defaults to true. (true/false)
 *                            See: {@link java.util.zip.Deflater#Deflater(int, boolean)}
 *
 * mimeTypes                  Comma separated list of mime types to compress. See description above.
 *
 * excludedAgents             Comma separated list of user agents to exclude from compression. Does a
 *                            {@link String#contains(CharSequence)} to check if the excluded agent occurs
 *                            in the user-agent header. If it does -> no compression
 *
 * excludeAgentPatterns       Same as excludedAgents, but accepts regex patterns for more complex matching.
 *
 * excludePaths               Comma separated list of paths to exclude from compression.
 *                            Does a {@link String#startsWith(String)} comparison to check if the path matches.
 *                            If it does match -> no compression. To match subpaths use <code>excludePathPatterns</code>
 *                            instead.
 *
 * excludePathPatterns        Same as excludePath, but accepts regex patterns for more complex matching.
 * </PRE>
 */
public class GzipFilter extends UserAgentFilter
{
    private static final Logger LOG = Log.getLogger(GzipFilter.class);
    public final static String GZIP="gzip";
    public final static String ETAG_GZIP="-gzip\"";
    public final static String DEFLATE="deflate";
    public final static String ETAG_DEFLATE="-deflate\"";
    public final static String ETAG="o.e.j.s.GzipFilter.ETag";

    protected ServletContext _context;
    protected Set<String> _mimeTypes;
    protected int _bufferSize=8192;
    protected int _minGzipSize=256;
    protected int _deflateCompressionLevel=Deflater.DEFAULT_COMPRESSION;
    protected boolean _deflateNoWrap = true;
    protected Set<String> _excludedAgents;
    protected Set<Pattern> _excludedAgentPatterns;
    protected Set<String> _excludedPaths;
    protected Set<Pattern> _excludedPathPatterns;
    
    private static final int STATE_SEPARATOR = 0;
    private static final int STATE_Q = 1;
    private static final int STATE_QVALUE = 2;
    private static final int STATE_DEFAULT = 3;


    /* ------------------------------------------------------------ */
    /**
     * @see org.eclipse.jetty.servlets.UserAgentFilter#init(javax.servlet.FilterConfig)
     */
    @Override
    public void init(FilterConfig filterConfig) throws ServletException
    {
        super.init(filterConfig);

        _context=filterConfig.getServletContext();
        
        String tmp=filterConfig.getInitParameter("bufferSize");
        if (tmp!=null)
            _bufferSize=Integer.parseInt(tmp);

        tmp=filterConfig.getInitParameter("minGzipSize");
        if (tmp!=null)
            _minGzipSize=Integer.parseInt(tmp);

        tmp=filterConfig.getInitParameter("deflateCompressionLevel");
        if (tmp!=null)
            _deflateCompressionLevel=Integer.parseInt(tmp);

        tmp=filterConfig.getInitParameter("deflateNoWrap");
        if (tmp!=null)
            _deflateNoWrap=Boolean.parseBoolean(tmp);

        tmp=filterConfig.getInitParameter("mimeTypes");
        if (tmp!=null)
        {
            _mimeTypes=new HashSet<String>();
            StringTokenizer tok = new StringTokenizer(tmp,",",false);
            while (tok.hasMoreTokens())
                _mimeTypes.add(tok.nextToken());
        }
        tmp=filterConfig.getInitParameter("excludedAgents");
        if (tmp!=null)
        {
            _excludedAgents=new HashSet<String>();
            StringTokenizer tok = new StringTokenizer(tmp,",",false);
            while (tok.hasMoreTokens())
               _excludedAgents.add(tok.nextToken());
        }

                tmp=filterConfig.getInitParameter("excludeAgentPatterns");
        if (tmp!=null)
        {
            _excludedAgentPatterns=new HashSet<Pattern>();
            StringTokenizer tok = new StringTokenizer(tmp,",",false);
            while (tok.hasMoreTokens())
                _excludedAgentPatterns.add(Pattern.compile(tok.nextToken()));
        }

        tmp=filterConfig.getInitParameter("excludePaths");
        if (tmp!=null)
        {
            _excludedPaths=new HashSet<String>();
            StringTokenizer tok = new StringTokenizer(tmp,",",false);
            while (tok.hasMoreTokens())
                _excludedPaths.add(tok.nextToken());
        }

        tmp=filterConfig.getInitParameter("excludePathPatterns");
        if (tmp!=null)
        {
            _excludedPathPatterns=new HashSet<Pattern>();
            StringTokenizer tok = new StringTokenizer(tmp,",",false);
            while (tok.hasMoreTokens())
                _excludedPathPatterns.add(Pattern.compile(tok.nextToken()));
        }
    }

    /* ------------------------------------------------------------ */
    /**
     * @see org.eclipse.jetty.servlets.UserAgentFilter#destroy()
     */
    @Override
    public void destroy()
    {
    }

    /* ------------------------------------------------------------ */
    /**
     * @see org.eclipse.jetty.servlets.UserAgentFilter#doFilter(javax.servlet.ServletRequest, javax.servlet.ServletResponse, javax.servlet.FilterChain)
     */
    @Override
    public void doFilter(ServletRequest req, ServletResponse res, FilterChain chain)
        throws IOException, ServletException
    {
        HttpServletRequest request=(HttpServletRequest)req;
        HttpServletResponse response=(HttpServletResponse)res;

        // Exclude URIs - no Vary because no matter what client, this URI is always excluded
        String requestURI = request.getRequestURI();
        if (isExcludedPath(requestURI))
        {
            super.doFilter(request,response,chain);
            return;
        }
        
        // Exclude non compressible mime-types known from URI extension. - no Vary because no matter what client, this URI is always excluded
        if (_mimeTypes!=null && _mimeTypes.size()>0)
        {
            String mimeType = _context.getMimeType(request.getRequestURI());
            
            if (mimeType!=null && !_mimeTypes.contains(mimeType))
            {
                // handle normally without setting vary header
                super.doFilter(request,response,chain);
                return;
            }
        }
<<<<<<< HEAD

        // Inform caches that responses may vary according to Accept-Encoding
        response.setHeader("Vary","Accept-Encoding");
=======
>>>>>>> aba64046

        // Inform caches that responses may vary according to Accept-Encoding (this may be nulled later)
        response.setHeader("Vary","Accept-Encoding");
        
        // Exclude User-Agents
        String ua = getUserAgent(request);
        String compressionType = selectCompression(request.getHeader("accept-encoding"));
<<<<<<< HEAD
        if (compressionType!=null && !response.containsHeader("Content-Encoding") && !HttpMethod.HEAD.is(request.getMethod()))
        {
            String ua = getUserAgent(request);
            if (isExcludedAgent(ua))
            {
                super.doFilter(request,response,chain);
                return;
            }
            String requestURI = request.getRequestURI();
            if (isExcludedPath(requestURI))
            {
                super.doFilter(request,response,chain);
                return;
            }

=======
        
        // If this request is not excluded by agent and if it can be compressed
        if (!isExcludedAgent(ua) && compressionType!=null && !response.containsHeader("Content-Encoding") && !HttpMethods.HEAD.equalsIgnoreCase(request.getMethod()))
        {
>>>>>>> aba64046
            // Special handling for etags
            String etag = request.getHeader("If-None-Match"); 
            if (etag!=null)
            {
                if (etag.endsWith(ETAG_GZIP))
                    request.setAttribute(ETAG,etag.substring(0,etag.length()-ETAG_GZIP.length())+'"');
                else if (etag.endsWith(ETAG_DEFLATE))
                    request.setAttribute(ETAG,etag.substring(0,etag.length()-ETAG_DEFLATE.length())+'"');
            }
            
            CompressedResponseWrapper wrappedResponse = createWrappedResponse(request,response,compressionType);

            boolean exceptional=true;
            try
            {
                super.doFilter(request,wrappedResponse,chain);
                exceptional=false;
            }
            finally
            {
                Continuation continuation = ContinuationSupport.getContinuation(request);
                if (continuation.isSuspended() && continuation.isResponseWrapped())
                {
                    continuation.addContinuationListener(new ContinuationListenerWaitingForWrappedResponseToFinish(wrappedResponse));
                }
                else if (exceptional && !response.isCommitted())
                {
                    wrappedResponse.resetBuffer();
                    wrappedResponse.noCompression();
                }
                else
                    wrappedResponse.finish();
            }
        }
        else
        {
            super.doFilter(request,new VaryResponseWrapper(response),chain);
        }
    }

    /* ------------------------------------------------------------ */
    private String selectCompression(String encodingHeader)
    {
        // TODO, this could be a little more robust.
        // prefer gzip over deflate
        String compression = null;
        if (encodingHeader!=null)
        {
            
            String[] encodings = getEncodings(encodingHeader);
            if (encodings != null)
            {
                for (int i=0; i< encodings.length; i++)
                {
                    if (encodings[i].toLowerCase(Locale.ENGLISH).contains(GZIP))
                    {
                        if (isEncodingAcceptable(encodings[i]))
                        {
                            compression = GZIP;
                            break; //prefer Gzip over deflate
                        }
                    }

                    if (encodings[i].toLowerCase(Locale.ENGLISH).contains(DEFLATE))
                    {
                        if (isEncodingAcceptable(encodings[i]))
                        {
                            compression = DEFLATE; //Keep checking in case gzip is acceptable
                        }
                    }
                }
            }
        }
        return compression;
    }
    
    
    private String[] getEncodings (String encodingHeader)
    {
        if (encodingHeader == null)
            return null;
        return encodingHeader.split(",");
    }
    
    private boolean isEncodingAcceptable(String encoding)
    {    
        int state = STATE_DEFAULT;
        int qvalueIdx = -1;
        for (int i=0;i<encoding.length();i++)
        {
            char c = encoding.charAt(i);
            switch (state)
            {
                case STATE_DEFAULT:
                {
                    if (';' == c)
                        state = STATE_SEPARATOR;
                    break;
                }
                case STATE_SEPARATOR:
                {
                    if ('q' == c || 'Q' == c)
                        state = STATE_Q;
                    break;
                }
                case STATE_Q:
                {
                    if ('=' == c)
                        state = STATE_QVALUE;
                    break;
                }
                case STATE_QVALUE:
                {
                    if (qvalueIdx < 0 && '0' == c || '1' == c)
                        qvalueIdx = i;
                    break;
                }
            }
        }
        
        if (qvalueIdx < 0)
            return true;
               
        if ("0".equals(encoding.substring(qvalueIdx).trim()))
            return false;
        return true;
    }
    

    protected CompressedResponseWrapper createWrappedResponse(HttpServletRequest request, HttpServletResponse response, final String compressionType)
    {
        CompressedResponseWrapper wrappedResponse = null;
        if (compressionType.equals(GZIP))
        {
            wrappedResponse = new CompressedResponseWrapper(request,response)
            {
                @Override
                protected AbstractCompressedStream newCompressedStream(HttpServletRequest request,HttpServletResponse response) throws IOException
                {
                    return new AbstractCompressedStream(compressionType,request,this)
                    {
                        @Override
                        protected DeflaterOutputStream createStream() throws IOException
                        {
                            return new GZIPOutputStream(_response.getOutputStream(),_bufferSize);
                        }
                    };
                }
            };
        }
        else if (compressionType.equals(DEFLATE))
        {
            wrappedResponse = new CompressedResponseWrapper(request,response)
            {
                @Override
                protected AbstractCompressedStream newCompressedStream(HttpServletRequest request,HttpServletResponse response) throws IOException
                {
                    return new AbstractCompressedStream(compressionType,request,this)
                    {
                        @Override
                        protected DeflaterOutputStream createStream() throws IOException
                        {
                            return new DeflaterOutputStream(_response.getOutputStream(),new Deflater(_deflateCompressionLevel,_deflateNoWrap));
                        }
                    };
                }
            };
        }
        else
        {
            throw new IllegalStateException(compressionType + " not supported");
        }
        configureWrappedResponse(wrappedResponse);
        return wrappedResponse;
    }

    protected void configureWrappedResponse(CompressedResponseWrapper wrappedResponse)
    {
        wrappedResponse.setMimeTypes(_mimeTypes);
        wrappedResponse.setBufferSize(_bufferSize);
        wrappedResponse.setMinCompressSize(_minGzipSize);
    }
<<<<<<< HEAD

    private class ContinuationListenerWaitingForWrappedResponseToFinish implements ContinuationListener{

=======
     
    private class ContinuationListenerWaitingForWrappedResponseToFinish implements ContinuationListener
    {    
>>>>>>> aba64046
        private CompressedResponseWrapper wrappedResponse;

        public ContinuationListenerWaitingForWrappedResponseToFinish(CompressedResponseWrapper wrappedResponse)
        {
            this.wrappedResponse = wrappedResponse;
        }

        @Override
        public void onComplete(Continuation continuation)
        {
            try
            {
                wrappedResponse.finish();
            }
            catch (IOException e)
            {
                LOG.warn(e);
            }
        }

        @Override
        public void onTimeout(Continuation continuation)
        {
        }
    }

    /**
     * Checks to see if the userAgent is excluded
     *
     * @param ua
     *            the user agent
     * @return boolean true if excluded
     */
    private boolean isExcludedAgent(String ua)
    {
        if (ua == null)
            return false;

        if (_excludedAgents != null)
        {
            if (_excludedAgents.contains(ua))
            {
                return true;
            }
        }
        if (_excludedAgentPatterns != null)
        {
            for (Pattern pattern : _excludedAgentPatterns)
            {
                if (pattern.matcher(ua).matches())
                {
                    return true;
                }
            }
        }

        return false;
    }

    /**
     * Checks to see if the path is excluded
     *
     * @param requestURI
     *            the request uri
     * @return boolean true if excluded
     */
    private boolean isExcludedPath(String requestURI)
    {
        if (requestURI == null)
            return false;
        if (_excludedPaths != null)
        {
            for (String excludedPath : _excludedPaths)
            {
                if (requestURI.startsWith(excludedPath))
                {
                    return true;
                }
            }
        }
        if (_excludedPathPatterns != null)
        {
            for (Pattern pattern : _excludedPathPatterns)
            {
                if (pattern.matcher(requestURI).matches())
                {
                    return true;
                }
            }
        }
        return false;
    }
    
    private class VaryResponseWrapper extends HttpServletResponseWrapper
    {
        public VaryResponseWrapper(HttpServletResponse response)
        {
            super(response);
        }

        @Override
        public void addHeader(String name, String value)
        {
            if ("content-type".equalsIgnoreCase(name))
            {   
                setContentType(value);
            }
            else
                super.addHeader(name,value);
        }

        @Override
        public void setHeader(String name, String value)
        {
            if ("content-type".equalsIgnoreCase(name))
            {   
                setContentType(value);
            }
            else
                super.setHeader(name,value);
        }

        @Override
        public void setContentType(String ct)
        {
            super.setContentType(ct);
        
            if (ct!=null)
            {
                int colon=ct.indexOf(";");
                if (colon>0)
                    ct=ct.substring(0,colon);
            }
        
            if (_mimeTypes!=null && !_mimeTypes.contains(StringUtil.asciiToLowerCase(ct)))
                // Remove the vary header, because of content type.
                super.setHeader("Vary",null);
            else
                super.setHeader("Vary","Accept-Encoding");
                
        }
    }
}<|MERGE_RESOLUTION|>--- conflicted
+++ resolved
@@ -42,16 +42,10 @@
 import org.eclipse.jetty.continuation.Continuation;
 import org.eclipse.jetty.continuation.ContinuationListener;
 import org.eclipse.jetty.continuation.ContinuationSupport;
-<<<<<<< HEAD
 import org.eclipse.jetty.http.HttpMethod;
 import org.eclipse.jetty.servlets.gzip.AbstractCompressedStream;
 import org.eclipse.jetty.servlets.gzip.CompressedResponseWrapper;
-=======
-import org.eclipse.jetty.http.HttpMethods;
-import org.eclipse.jetty.http.gzip.CompressedResponseWrapper;
-import org.eclipse.jetty.http.gzip.AbstractCompressedStream;
 import org.eclipse.jetty.util.StringUtil;
->>>>>>> aba64046
 import org.eclipse.jetty.util.log.Log;
 import org.eclipse.jetty.util.log.Logger;
 
@@ -250,12 +244,6 @@
                 return;
             }
         }
-<<<<<<< HEAD
-
-        // Inform caches that responses may vary according to Accept-Encoding
-        response.setHeader("Vary","Accept-Encoding");
-=======
->>>>>>> aba64046
 
         // Inform caches that responses may vary according to Accept-Encoding (this may be nulled later)
         response.setHeader("Vary","Accept-Encoding");
@@ -263,28 +251,10 @@
         // Exclude User-Agents
         String ua = getUserAgent(request);
         String compressionType = selectCompression(request.getHeader("accept-encoding"));
-<<<<<<< HEAD
-        if (compressionType!=null && !response.containsHeader("Content-Encoding") && !HttpMethod.HEAD.is(request.getMethod()))
-        {
-            String ua = getUserAgent(request);
-            if (isExcludedAgent(ua))
-            {
-                super.doFilter(request,response,chain);
-                return;
-            }
-            String requestURI = request.getRequestURI();
-            if (isExcludedPath(requestURI))
-            {
-                super.doFilter(request,response,chain);
-                return;
-            }
-
-=======
-        
+
         // If this request is not excluded by agent and if it can be compressed
-        if (!isExcludedAgent(ua) && compressionType!=null && !response.containsHeader("Content-Encoding") && !HttpMethods.HEAD.equalsIgnoreCase(request.getMethod()))
-        {
->>>>>>> aba64046
+        if (!isExcludedAgent(ua) && compressionType!=null && !response.containsHeader("Content-Encoding") && !HttpMethod.HEAD.is(request.getMethod()))
+        {
             // Special handling for etags
             String etag = request.getHeader("If-None-Match"); 
             if (etag!=null)
@@ -467,15 +437,9 @@
         wrappedResponse.setBufferSize(_bufferSize);
         wrappedResponse.setMinCompressSize(_minGzipSize);
     }
-<<<<<<< HEAD
-
-    private class ContinuationListenerWaitingForWrappedResponseToFinish implements ContinuationListener{
-
-=======
-     
+
     private class ContinuationListenerWaitingForWrappedResponseToFinish implements ContinuationListener
     {    
->>>>>>> aba64046
         private CompressedResponseWrapper wrappedResponse;
 
         public ContinuationListenerWaitingForWrappedResponseToFinish(CompressedResponseWrapper wrappedResponse)
